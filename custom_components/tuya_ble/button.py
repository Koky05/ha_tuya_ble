"""The Tuya BLE integration."""

from __future__ import annotations

from dataclasses import dataclass, field
import logging
from typing import Callable

from homeassistant.components.button import (
    ButtonDeviceClass,
    ButtonEntity,
    ButtonEntityDescription,
)
from homeassistant.config_entries import ConfigEntry
from homeassistant.core import HomeAssistant
from homeassistant.helpers.entity import EntityCategory
from homeassistant.helpers.entity_platform import AddEntitiesCallback
from homeassistant.helpers.update_coordinator import DataUpdateCoordinator

from .const import DOMAIN
from .devices import TuyaBLEData, TuyaBLEEntity, TuyaBLEProductInfo
from .tuya_ble import TuyaBLEDataPointType, TuyaBLEDevice

_LOGGER = logging.getLogger(__name__)

TuyaBLEButtonIsAvailable = Callable[["TuyaBLEButton", TuyaBLEProductInfo], bool] | None

@dataclass
class TuyaBLEButtonMapping:
<<<<<<< HEAD
    """Model a DP for a button entity."""
=======
    """Model a DP, description and default values"""

>>>>>>> fd76e630
    dp_id: int
    description: ButtonEntityDescription
    force_add: bool = True
    dp_type: TuyaBLEDataPointType | None = None
    is_available: TuyaBLEButtonIsAvailable = None

def is_fingerbot_in_push_mode(self: TuyaBLEButton, product: TuyaBLEProductInfo) -> bool:
    """Check if the fingerbot is in push mode."""
    result: bool = True
    if product.fingerbot:
        datapoint = self._device.datapoints.get(product.fingerbot.mode)
        if datapoint:
            result = datapoint.value == 0
    return result

@dataclass
class TuyaBLEFingerbotModeMapping(TuyaBLEButtonMapping):
<<<<<<< HEAD
    """A button mapping for a fingerbot."""
=======
    """Describes availability of a given button"""

>>>>>>> fd76e630
    description: ButtonEntityDescription = field(
        default_factory=lambda: ButtonEntityDescription(
            key="push",
        )
    )
    is_available: TuyaBLEButtonIsAvailable = is_fingerbot_in_push_mode

@dataclass
class TuyaBLELockMapping(TuyaBLEButtonMapping):
    """Describes availability of a given button"""

    description: ButtonEntityDescription = field(
        default_factory=lambda: ButtonEntityDescription(
            key="push",
        )
    )
    is_available: TuyaBLEButtonIsAvailable = 0


@dataclass
class TuyaBLECategoryButtonMapping:
<<<<<<< HEAD
    """Models a dict of products and their mappings."""
=======
    """Describes a dict of products and their mappings"""

>>>>>>> fd76e630
    products: dict[str, list[TuyaBLEButtonMapping]] | None = None
    mapping: list[TuyaBLEButtonMapping] | None = None

mapping: dict[str, TuyaBLECategoryButtonMapping] = {
    "dcb": TuyaBLECategoryButtonMapping(
        products={
            "ajrhf1aj": [ # PARKSIDE Smart battery 8Ah
                TuyaBLEButtonMapping(
                    dp_id=115,
                    description=ButtonEntityDescription(
                        key="battery_finder",
                        icon="mdi:find-replace",
                        entity_category=EntityCategory.DIAGNOSTIC,
                    ),
                ),
                TuyaBLEButtonMapping(
                    dp_id=162,
                    description=ButtonEntityDescription(
                        key="factory_data_reset",
                        device_class=ButtonDeviceClass.RESTART,
                        icon="mdi:restore",
                        entity_category=EntityCategory.CONFIG,
                    ),
                    dp_type=TuyaBLEDataPointType.DT_RAW,
                ),
            ],
        },
    ),
    "szjqr": TuyaBLECategoryButtonMapping(
        products={
            **dict.fromkeys(
                ["3yqdo5yt", "xhf790if"], # CubeTouch 1s and II
            ): [
                TuyaBLEFingerbotModeMapping(dp_id=1),
            ],
            **dict.fromkeys(
                [
                    "blliqpsj",
                    "ndvkgsrm",
<<<<<<< HEAD
                    "yiihr7zh",
                    "neq16kgd"
                ], # Fingerbot Plus
            ): [
                TuyaBLEFingerbotModeMapping(dp_id=2),
            ],
=======
                    "riecov42",
                    "yiihr7zh",
                    "neq16kgd",
                    "6jcvqwh0",
                    "h8kdwywx",
                ],  # Fingerbot Plus
                [
                    TuyaBLEFingerbotModeMapping(dp_id=2),
                ],
            ),
>>>>>>> fd76e630
            **dict.fromkeys(
                [
                    "ltak7e1p",
                    "y6kttvd6",
                    "yrnk7mnn",
                    "nvr2rocq",
                    "bnt7wajf",
                    "rvdceqjh",
                    "5xhbk964",
                ], # Fingerbot
            ): [
                TuyaBLEFingerbotModeMapping(dp_id=2),
            ],
        },
    ),
    "kg": TuyaBLECategoryButtonMapping(
        products={
            **dict.fromkeys(
                ["mknd4lci", "riecov42", "bs3ubslo"],  # Fingerbot Plus
                [
                    TuyaBLEFingerbotModeMapping(dp_id=108),
                ],
            ),
        },
    ),
    "znhsb": TuyaBLECategoryButtonMapping(
        products={
<<<<<<< HEAD
            "cdlandip": [ # Smart water bottle
=======
            "cdlandip": [  # Smart water bottle
>>>>>>> fd76e630
                TuyaBLEButtonMapping(
                    dp_id=109,
                    description=ButtonEntityDescription(
                        key="bright_lid_screen",
                    ),
                ),
            ],
        },
    ),
    "jtmspro": TuyaBLECategoryButtonMapping(
        products={
            "xicdxood": [  # Raycube K7 Pro+
                TuyaBLEButtonMapping(
                    dp_id=71,  # On click it opens the lock, just like connecting via Smart Life App
                    # and holding the center button
                    description=ButtonEntityDescription(
                        key="bluetooth_unlock",
                        icon="mdi:lock-open-variant-outline",
                    ),
                ),
            ],
        },
    ),
    "ms": TuyaBLECategoryButtonMapping(
        products={
            **dict.fromkeys(
                ["okkyfgfs"],  # Smart Lock
                [
                    TuyaBLEButtonMapping(
                        dp_id=6,
                        description=ButtonEntityDescription(
                            key="bluetooth_unlock",
                        ),
                    ),
                    # TuyaBLEButtonMapping(
                    #    dp_id=12,
                    #    description=ButtonEntityDescription(
                    #        key="unlock_fingerprint",
                    #    ),
                    # ),
                ],
            ),
        }
    ),
}

def get_mapping_by_device(device: TuyaBLEDevice) -> list[TuyaBLEButtonMapping]:
    """Get the button mapping for a device."""
    category = mapping.get(device.category)
    if category:
        if category.products:
            product_mapping = category.products.get(device.product_id)
            if product_mapping:
                return product_mapping
        if category.mapping:
            return category.mapping
<<<<<<< HEAD
    return []
=======

    return []

>>>>>>> fd76e630

class TuyaBLEButton(TuyaBLEEntity, ButtonEntity):
    """Representation of a Tuya BLE Button."""

    def __init__(
        self,
        hass: HomeAssistant,
        coordinator: DataUpdateCoordinator,
        device: TuyaBLEDevice,
        product: TuyaBLEProductInfo,
        mapping: TuyaBLEButtonMapping,
    ) -> None:
        """Initialize the button."""
        super().__init__(hass, coordinator, device, product, mapping.description)
        self._mapping = mapping

    async def async_press(self) -> None:
        """Handle the button press."""
        value: bool | bytes = True
        dp_type = self._mapping.dp_type
        if dp_type == TuyaBLEDataPointType.DT_RAW:
            value = b'\x01'
        elif dp_type is None: # Assume boolean for older configs
            dp_type = TuyaBLEDataPointType.DT_BOOL

        datapoint = self._device.datapoints.get_or_create(
            self._mapping.dp_id,
            dp_type,
            value,
        )
        if datapoint:
<<<<<<< HEAD
            if dp_type == TuyaBLEDataPointType.DT_BOOL:
                # Toggle for boolean buttons
                await datapoint.set_value(not bool(datapoint.value))
            else:
                await datapoint.set_value(value)
=======
            if self._product.lock:
                # Lock needs true to activate lock/unlock commands
                self._hass.create_task(datapoint.set_value(True))
            else:
                self._hass.create_task(datapoint.set_value(not bool(datapoint.value)))
>>>>>>> fd76e630

    @property
    def available(self) -> bool:
        """Return if entity is available."""
        is_available = super().available
        if is_available and self._mapping.is_available:
            is_available = self._mapping.is_available(self, self._product)
        return is_available

async def async_setup_entry(
    hass: HomeAssistant,
    entry: ConfigEntry,
    async_add_entities: AddEntitiesCallback,
) -> None:
    """Set up the Tuya BLE buttons."""
    data: TuyaBLEData = hass.data[DOMAIN][entry.entry_id]
    mappings = get_mapping_by_device(data.device)
    entities: list[TuyaBLEButton] = []
    for entity_mapping in mappings:
        if entity_mapping.force_add or data.device.datapoints.has_id(
            entity_mapping.dp_id, entity_mapping.dp_type
        ):
            entities.append(
                TuyaBLEButton(
                    hass,
                    data.coordinator,
                    data.device,
                    data.product,
                    entity_mapping,
                )
            )
    async_add_entities(entities)<|MERGE_RESOLUTION|>--- conflicted
+++ resolved
@@ -27,12 +27,7 @@
 
 @dataclass
 class TuyaBLEButtonMapping:
-<<<<<<< HEAD
-    """Model a DP for a button entity."""
-=======
     """Model a DP, description and default values"""
-
->>>>>>> fd76e630
     dp_id: int
     description: ButtonEntityDescription
     force_add: bool = True
@@ -50,12 +45,7 @@
 
 @dataclass
 class TuyaBLEFingerbotModeMapping(TuyaBLEButtonMapping):
-<<<<<<< HEAD
     """A button mapping for a fingerbot."""
-=======
-    """Describes availability of a given button"""
-
->>>>>>> fd76e630
     description: ButtonEntityDescription = field(
         default_factory=lambda: ButtonEntityDescription(
             key="push",
@@ -77,19 +67,16 @@
 
 @dataclass
 class TuyaBLECategoryButtonMapping:
-<<<<<<< HEAD
-    """Models a dict of products and their mappings."""
-=======
     """Describes a dict of products and their mappings"""
-
->>>>>>> fd76e630
     products: dict[str, list[TuyaBLEButtonMapping]] | None = None
     mapping: list[TuyaBLEButtonMapping] | None = None
 
 mapping: dict[str, TuyaBLECategoryButtonMapping] = {
     "dcb": TuyaBLECategoryButtonMapping(
         products={
-            "ajrhf1aj": [ # PARKSIDE Smart battery 8Ah
+            **dict.fromkeys(
+                ["ajrhf1aj", "z5ztlw3k"], # PARKSIDE Smart battery
+            ): [
                 TuyaBLEButtonMapping(
                     dp_id=115,
                     description=ButtonEntityDescription(
@@ -122,14 +109,6 @@
                 [
                     "blliqpsj",
                     "ndvkgsrm",
-<<<<<<< HEAD
-                    "yiihr7zh",
-                    "neq16kgd"
-                ], # Fingerbot Plus
-            ): [
-                TuyaBLEFingerbotModeMapping(dp_id=2),
-            ],
-=======
                     "riecov42",
                     "yiihr7zh",
                     "neq16kgd",
@@ -140,7 +119,6 @@
                     TuyaBLEFingerbotModeMapping(dp_id=2),
                 ],
             ),
->>>>>>> fd76e630
             **dict.fromkeys(
                 [
                     "ltak7e1p",
@@ -168,11 +146,7 @@
     ),
     "znhsb": TuyaBLECategoryButtonMapping(
         products={
-<<<<<<< HEAD
             "cdlandip": [ # Smart water bottle
-=======
-            "cdlandip": [  # Smart water bottle
->>>>>>> fd76e630
                 TuyaBLEButtonMapping(
                     dp_id=109,
                     description=ButtonEntityDescription(
@@ -229,13 +203,7 @@
                 return product_mapping
         if category.mapping:
             return category.mapping
-<<<<<<< HEAD
     return []
-=======
-
-    return []
-
->>>>>>> fd76e630
 
 class TuyaBLEButton(TuyaBLEEntity, ButtonEntity):
     """Representation of a Tuya BLE Button."""
@@ -267,19 +235,11 @@
             value,
         )
         if datapoint:
-<<<<<<< HEAD
-            if dp_type == TuyaBLEDataPointType.DT_BOOL:
-                # Toggle for boolean buttons
-                await datapoint.set_value(not bool(datapoint.value))
-            else:
-                await datapoint.set_value(value)
-=======
             if self._product.lock:
                 # Lock needs true to activate lock/unlock commands
                 self._hass.create_task(datapoint.set_value(True))
             else:
                 self._hass.create_task(datapoint.set_value(not bool(datapoint.value)))
->>>>>>> fd76e630
 
     @property
     def available(self) -> bool:
