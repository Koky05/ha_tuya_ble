--- conflicted
+++ resolved
@@ -29,39 +29,28 @@
 
 @dataclass
 class TuyaBLEBinarySensorMapping:
-<<<<<<< HEAD
     """Model a DP for a binary sensor entity."""
-=======
-    """Models a BLE binary sensor"""
-
->>>>>>> fd76e630
     dp_id: int
     description: BinarySensorEntityDescription
     force_add: bool = True
     dp_type: TuyaBLEDataPointType | None = None
     getter: Callable[[TuyaBLEBinarySensor], None] | None = None
-<<<<<<< HEAD
-=======
     # coefficient: float = 1.0
     # icons: list[str] | None = None
->>>>>>> fd76e630
     is_available: TuyaBLEBinarySensorIsAvailable = None
 
 @dataclass
 class TuyaBLECategoryBinarySensorMapping:
-<<<<<<< HEAD
-    """Models a dict of products and their mappings."""
-=======
     """Maps between a dict of products and the sensors"""
-
->>>>>>> fd76e630
     products: dict[str, list[TuyaBLEBinarySensorMapping]] | None = None
     mapping: list[TuyaBLEBinarySensorMapping] | None = None
 
 mapping: dict[str, TuyaBLECategoryBinarySensorMapping] = {
     "dcb": TuyaBLECategoryBinarySensorMapping(
         products={
-            "ajrhf1aj": [ # PARKSIDE Smart battery 8Ah
+            **dict.fromkeys(
+                ["ajrhf1aj", "z5ztlw3k"], # PARKSIDE Smart battery
+            ): [
                 TuyaBLEBinarySensorMapping(
                     dp_id=171,
                     description=BinarySensorEntityDescription(
@@ -74,18 +63,6 @@
     ),
     "wk": TuyaBLECategoryBinarySensorMapping(
         products={
-<<<<<<< HEAD
-            "drlajpqc": [ # Thermostatic Radiator Valve
-                TuyaBLEBinarySensorMapping(
-                    dp_id=105,
-                    description=BinarySensorEntityDescription(
-                        key="battery",
-                        device_class=BinarySensorDeviceClass.BATTERY,
-                        entity_category=EntityCategory.DIAGNOSTIC,
-                    ),
-                ),
-            ],
-=======
             **dict.fromkeys(
                 [
                     "drlajpqc",
@@ -104,7 +81,6 @@
                     )
                 ],
             ),
->>>>>>> fd76e630
         },
     ),
     "ms": TuyaBLECategoryBinarySensorMapping(
@@ -134,13 +110,8 @@
                 return product_mapping
         if category.mapping:
             return category.mapping
-<<<<<<< HEAD
-    return []
-=======
 
     return []
-
->>>>>>> fd76e630
 
 class TuyaBLEBinarySensor(TuyaBLEEntity, BinarySensorEntity):
     """Representation of a Tuya BLE binary sensor."""
@@ -166,8 +137,6 @@
             datapoint = self._device.datapoints.get(self._mapping.dp_id)
             if datapoint:
                 self._attr_is_on = bool(datapoint.value)
-<<<<<<< HEAD
-=======
                 """
                 if datapoint.type == TuyaBLEDataPointType.DT_ENUM:
                     if self.entity_description.options is not None:
@@ -191,7 +160,6 @@
                 else:
                     self._attr_native_value = datapoint.value
                 """
->>>>>>> fd76e630
         self.async_write_ha_state()
 
     @property
