--- conflicted
+++ resolved
@@ -469,7 +469,6 @@
                     ),
                 ),
             ],
-<<<<<<< HEAD
             **dict.fromkeys(
                 [
                     "hfgdqhho",
@@ -537,10 +536,6 @@
                         state_class=SensorStateClass.MEASUREMENT,
                     ),
                 ),
-=======
-            "hfgdqhho": [  # Irrigation computer SGW08
-                TuyaBLEBatteryMapping(dp_id=11),
->>>>>>> c8c3ca58
             ],
         },
     ),
