--- conflicted
+++ resolved
@@ -28,21 +28,6 @@
 from homeassistant.core import callback
 from homeassistant.data_entry_flow import FlowHandler, FlowResult
 
-<<<<<<< HEAD
-from homeassistant.components.tuya.const import (
-    CONF_APP_TYPE,
-    CONF_AUTH_TYPE,
-    CONF_ENDPOINT,
-    SMARTLIFE_APP,
-    TUYA_COUNTRIES,
-    TUYA_RESPONSE_CODE,
-    TUYA_RESPONSE_MSG,
-    TUYA_RESPONSE_SUCCESS,
-)
-from .tuya_ble import SERVICE_UUID, TuyaBLEDeviceCredentials
-
-from .const import (
-=======
 from .tuya_ble import SERVICE_UUID, TuyaBLEDeviceCredentials
 
 from .const import (
@@ -57,7 +42,6 @@
     CONF_APP_TYPE,
     CONF_AUTH_TYPE,
     CONF_ENDPOINT,
->>>>>>> d03c9ac5
     DOMAIN,
     CONF_ACCESS_ID,
     CONF_ACCESS_SECRET,
