--- conflicted
+++ resolved
@@ -118,14 +118,9 @@
                     "blliqpsj",
                     "ndvkgsrm",
                     "yiihr7zh",
-<<<<<<< HEAD
                     "neq16kgd",
                     "6jcvqwh0",
                     "riecov42",
-=======
-                    "riecov42",
-                    "neq16kgd"
->>>>>>> 9c864d5f
                 ],  # Fingerbot Plus
                 [
                     TuyaBLETextMapping(
@@ -168,11 +163,7 @@
     "kg": TuyaBLECategoryTextMapping(
         products={
             **dict.fromkeys(
-                [
-                    "mknd4lci",
-                    "riecov42",
-                    "bs3ubslo"
-                ],  # Fingerbot Plus
+                ["mknd4lci", "riecov42", "bs3ubslo"],  # Fingerbot Plus
                 [
                     TuyaBLETextMapping(
                         dp_id=109,
@@ -186,7 +177,7 @@
                         getter=get_fingerbot_program,
                         setter=set_fingerbot_program,
                     ),
-                ]
+                ],
             ),
         },
     ),
