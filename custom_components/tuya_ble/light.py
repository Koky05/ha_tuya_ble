--- conflicted
+++ resolved
@@ -8,30 +8,12 @@
 import json
 import copy
 
-<<<<<<< HEAD
 from typing import Any, cast
-=======
-from typing import Any, Callable, cast
-from enum import IntEnum, StrEnum, Enum
-
-from homeassistant.components.tuya.const import (
-    DPCode,
-    DPType,
-    WorkMode,
-)
->>>>>>> e0fd3ed5
 
 from homeassistant.components.light import (
     ATTR_BRIGHTNESS,
     ATTR_COLOR_TEMP,
     ATTR_HS_COLOR,
-<<<<<<< HEAD
-    ATTR_EFFECT,
-    ATTR_RGB_COLOR,
-    ATTR_WHITE,
-    ATTR_COLOR_MODE,
-=======
->>>>>>> e0fd3ed5
     ColorMode,
     LightEntity,
     LightEntityDescription,
@@ -43,7 +25,6 @@
 from homeassistant.helpers.entity_platform import AddEntitiesCallback
 from homeassistant.helpers.update_coordinator import DataUpdateCoordinator
 
-<<<<<<< HEAD
 from .const import (
     DOMAIN,
     DPCode,
@@ -51,27 +32,17 @@
     WorkMode,
 )
 
-=======
-from .const import DOMAIN
->>>>>>> e0fd3ed5
 from .base import IntegerTypeData
 from .util import remap_value
 from .devices import TuyaBLEData, TuyaBLEEntity, TuyaBLEProductInfo
 from .tuya_ble import (
-<<<<<<< HEAD
     TuyaBLEDevice,
-=======
-    TuyaBLEDevice, 
->>>>>>> e0fd3ed5
     TuyaBLEEntityDescription,
 )
 
 _LOGGER = logging.getLogger(__name__)
 
-<<<<<<< HEAD
-
-=======
->>>>>>> e0fd3ed5
+
 # Most of the code here is identical to the one from the Tuya cloud Light component
 @dataclass
 class ColorTypeData:
@@ -98,7 +69,6 @@
 @dataclass
 class ColorData:
     """Color Data."""
-<<<<<<< HEAD
 
     type_data: ColorTypeData
     h_value: int
@@ -117,8 +87,6 @@
     def brightness(self) -> int:
         """Get the brightness value from this color data."""
         return round(self.type_data.v_type.remap_value_to(self.v_value, 0, 255))
-=======
->>>>>>> e0fd3ed5
 
     type_data: ColorTypeData
     h_value: int
@@ -138,15 +106,9 @@
         """Get the brightness value from this color data."""
         return round(self.type_data.v_type.remap_value_to(self.v_value, 0, 255))
 
+
 @dataclass
-<<<<<<< HEAD
 class TuyaLightEntityDescription(TuyaBLEEntityDescription, LightEntityDescription):
-=======
-class TuyaLightEntityDescription(
-            TuyaBLEEntityDescription, 
-            LightEntityDescription
-            ):
->>>>>>> e0fd3ed5
     """Describe an Tuya light entity."""
 
     brightness_max: DPCode | None = None
@@ -157,11 +119,7 @@
     color_temp: DPCode | tuple[DPCode, ...] | None = None
     default_color_type: ColorTypeData = field(
         default_factory=lambda: DEFAULT_COLOR_TYPE_DATA
-<<<<<<< HEAD
     )
-=======
-    ) 
->>>>>>> e0fd3ed5
 
 
 # You can add here description for device for which automatic capabilities setting
@@ -171,28 +129,18 @@
 #
 # function/status range are array of dicts descriptions the DPs
 # Values are added (replace for same DP) to what we get from the cloud
-<<<<<<< HEAD
 # ex:
 # key = ""
 # functions = [
 #   {"code": "switch_led", "dp_id": 1, "type": "Boolean", "values": {}},
 #   {"code": "bright_value", "dp_id": 3, "type": "Integer", "values": {"min":10,"max":1000,"scale":0,"step":1}},
 #   {"code": "colour_data", "dp_id": 5, "type": "Json", "values": {"h":{"min":0,"scale":0,"unit":"","max":360,"step":1},"s":{"min":0,"scale":0,"unit":"","max":1000,"step":1},"v":{"min":0,"scale":0,"unit":"","max":1000,"step":1}}},
-=======
-# ex: 
-# key = ""
-# functions = [
-#   {"code": "switch_led", "dp_id": 1, "type": "Boolean", "values": {}},
-#   {"code": "bright_value", "dp_id": 3, "type": "Integer", "values": {"min":10,"max":1000,"scale":0,"step":1}}, 
-#   {"code": "colour_data", "dp_id": 5, "type": "Json", "values": {"h":{"min":0,"scale":0,"unit":"","max":360,"step":1},"s":{"min":0,"scale":0,"unit":"","max":1000,"step":1},"v":{"min":0,"scale":0,"unit":"","max":1000,"step":1}}}, 
->>>>>>> e0fd3ed5
 # ]
 # ex:
 # <category> : { <productid> : [ TuyaLightEntityDescription(); ... ] },
 # ...}
 ProductsMapping: dict[str, dict[str, tuple[TuyaLightEntityDescription, ...]]] = {
     "dd": {
-<<<<<<< HEAD
         "nvfrtxlq": (
             TuyaLightEntityDescription(
                 key="",  # just override the category description from these set keys
@@ -200,26 +148,13 @@
                     # So we still get the right enum values if the product isn't set to DP mode in the cloud settings
                     DPCode.WORK_MODE: {
                         "range": {
-=======
-        "nvfrtxlq" : (
-            TuyaLightEntityDescription(
-                key= "", # just override the category description from these set keys 
-                values_overrides={
-                    # So we still get the right enum values if the product isn't set to DP mode in the cloud settings
-                    DPCode.WORK_MODE : {
-                        "range" : {
->>>>>>> e0fd3ed5
                             WorkMode.COLOUR,
                             "dynamic_mod",
                             "scene_mod",
                             WorkMode.MUSIC,
                         }
                     }
-<<<<<<< HEAD
                 },
-=======
-                }
->>>>>>> e0fd3ed5
             ),
         )
     }
@@ -528,7 +463,6 @@
 # https://developer.tuya.com/en/docs/iot/s?id=K9gf7o5prgf7s
 LIGHTS["pc"] = LIGHTS["kg"]
 
-<<<<<<< HEAD
 
 # update the category mapping using the product mapping overrides
 # both tuple should have the same size
@@ -536,18 +470,12 @@
     category_description: tuple[TuyaLightEntityDescription],
     mapping: tuple[TuyaLightEntityDescription],
 ) -> tuple[TuyaLightEntityDescription]:
-=======
-# update the category mapping using the product mapping overrides
-# both tuple should have the same size
-def update_mapping(category_description: tuple[TuyaLightEntityDescription], mapping: tuple[TuyaLightEntityDescription]) -> tuple[TuyaLightEntityDescription]:
->>>>>>> e0fd3ed5
     m = tuple()
     l = list(category_description)
     for desc in mapping:
         cat_desc = l.pop(0)
         if desc.key == "":
             cat_desc = copy.deepcopy(cat_desc)
-<<<<<<< HEAD
 
             for key in [
                 "brightness_max",
@@ -556,29 +484,13 @@
                 "color_mode",
                 "color_temp",
             ]:
-=======
-            
-            for key in [
-                        "brightness_max", 
-                        "brightness_min", 
-                        "color_data", 
-                        "color_mode", 
-                        "color_temp", 
-                    ]:
->>>>>>> e0fd3ed5
                 if v := getattr(desc, key):
                     setattr(cat_desc, key, v)
 
             for key in [
-<<<<<<< HEAD
                 "function",
                 "status_range",
             ]:
-=======
-                        "function", 
-                        "status_range", 
-                    ]:
->>>>>>> e0fd3ed5
                 if v := getattr(desc, key):
                     l = getattr(desc, key)
                     if l:
@@ -588,15 +500,9 @@
                     setattr(cat_desc, key, l)
 
             for key in [
-<<<<<<< HEAD
                 "values_overrides",
                 "values_defaults",
             ]:
-=======
-                        "values_overrides", 
-                        "values_defaults", 
-                    ]:
->>>>>>> e0fd3ed5
                 if v := getattr(desc, key):
                     l = getattr(desc, key)
                     if l:
@@ -611,10 +517,7 @@
 
     return m
 
-<<<<<<< HEAD
-
-=======
->>>>>>> e0fd3ed5
+
 def get_mapping_by_device(device: TuyaBLEDevice) -> tuple[TuyaLightEntityDescription]:
     category_mapping = LIGHTS.get(device.category)
 
@@ -622,13 +525,8 @@
     if category is not None:
         product_mapping_overrides = category.get(device.product_id)
         if product_mapping_overrides is not None:
-<<<<<<< HEAD
             return update_mapping(category_mapping, product_mapping_overrides)
 
-=======
-             return update_mapping(category_mapping, product_mapping_overrides)
-             
->>>>>>> e0fd3ed5
     return category_mapping
 
 
@@ -654,7 +552,6 @@
         coordinator: DataUpdateCoordinator,
         device: TuyaBLEDevice,
         product: TuyaBLEProductInfo,
-<<<<<<< HEAD
         description: TuyaLightEntityDescription,
     ) -> None:
         super().__init__(hass, coordinator, device, product, description)
@@ -672,26 +569,6 @@
             description.color_mode, prefer_function=True
         )
 
-=======
-        description: TuyaLightEntityDescription
-
-    ) -> None:
-        super().__init__(hass, coordinator, device, product, description)
-
-        self._attr_unique_id = f"{super().unique_id}{description.key}"
-        self._attr_supported_color_modes: set[ColorMode] = set()
-        
-        # Update/override the device info from our description
-        device.update_description(description)
-
-        _LOGGER.debug("%s : sunctions: %s", device.name, device.function)
-        
-        # Determine DPCodes
-        self._color_mode_dpcode = self.find_dpcode(
-            description.color_mode, prefer_function=True
-        )
-
->>>>>>> e0fd3ed5
         if int_type := self.find_dpcode(
             description.brightness, dptype=DPType.INTEGER, prefer_function=True
         ):
@@ -712,14 +589,10 @@
 
         if (
             dpcode := self.find_dpcode(description.color_data, prefer_function=True)
-<<<<<<< HEAD
         ) and (
             self.get_dptype(dpcode) == DPType.JSON
             or self.get_dptype(dpcode) == DPType.STRING
         ):
-=======
-        ) and (self.get_dptype(dpcode) == DPType.JSON or self.get_dptype(dpcode) == DPType.STRING):
->>>>>>> e0fd3ed5
             self._color_data_dpcode = dpcode
             self._attr_supported_color_modes.add(ColorMode.HS)
             if dpcode in self.device.function:
@@ -808,21 +681,9 @@
             if not (color := kwargs.get(ATTR_HS_COLOR)):
                 color = self.hs_color or (0, 0)
 
-<<<<<<< HEAD
             h = self._color_data_type.h_type.remap_value_from(color[0], 0, 360)
             s = self._color_data_type.s_type.remap_value_from(color[1], 0, 100)
             v = self._color_data_type.v_type.remap_value_from(brightness)
-=======
-            h = self._color_data_type.h_type.remap_value_from(
-                                    color[0], 0, 360
-                                )
-            s = self._color_data_type.s_type.remap_value_from(
-                                    color[1], 0, 100
-                                )
-            v = self._color_data_type.v_type.remap_value_from(
-                                    brightness
-                                )
->>>>>>> e0fd3ed5
 
             # Encoding for RGB from localtuya light component
             if self.__is_color_rgb_encoded():
@@ -840,13 +701,7 @@
                     round(v),
                 )
             else:
-<<<<<<< HEAD
                 colorstr = "{:04x}{:04x}{:04x}".format(round(h), round(s), round(v))
-=======
-                colorstr = "{:04x}{:04x}{:04x}".format(
-                    round(h), round(s), round(v)
-                )
->>>>>>> e0fd3ed5
 
             commands += [
                 {
@@ -900,7 +755,6 @@
 
     def turn_off(self, **kwargs: Any) -> None:
         """Instruct the light to turn off."""
-<<<<<<< HEAD
 
         self._send_command([{"code": self.entity_description.key, "value": False}])
 
@@ -945,53 +799,6 @@
         return round(brightness)
 
     @property
-=======
-
-        self._send_command([{"code": self.entity_description.key, "value": False}])
-
-
-    @property
-    def brightness(self) -> int | None:
-        """Return the brightness of the light."""
-        # If the light is currently in color mode, extract the brightness from the color data
-        if self.color_mode == ColorMode.HS and (color_data := self._get_color_data()):
-            return color_data.brightness
-
-        if not self._brightness:
-            return None
-
-        brightness = self.device.status.get(self._brightness.dpcode)
-        if brightness is None:
-            return None
-
-        # Remap value to our scale
-        brightness = self._brightness.remap_value_to(brightness)
-
-        # If there is a min/max value, the brightness is actually limited.
-        # Meaning it is actually not on a 0-255 scale.
-        if (
-            self._brightness_max is not None
-            and self._brightness_min is not None
-            and (brightness_max := self.device.status.get(self._brightness_max.dpcode))
-            is not None
-            and (brightness_min := self.device.status.get(self._brightness_min.dpcode))
-            is not None
-        ):
-            # Remap values onto our scale
-            brightness_max = self._brightness_max.remap_value_to(brightness_max)
-            brightness_min = self._brightness_min.remap_value_to(brightness_min)
-
-            # Remap the brightness value from their min-max to our 0-255 scale
-            brightness = remap_value(
-                brightness,
-                from_min=brightness_min,
-                from_max=brightness_max,
-            )
-
-        return round(brightness)
-
-    @property
->>>>>>> e0fd3ed5
     def color_temp(self) -> int | None:
         """Return the color_temp of the light."""
         if not self._color_temp:
@@ -1006,7 +813,6 @@
                 temperature, self.min_mireds, self.max_mireds, reverse=True
             )
         )
-<<<<<<< HEAD
 
     @property
     def hs_color(self) -> tuple[float, float] | None:
@@ -1080,7 +886,24 @@
             return False
 
         return len(status_data) > 12
-=======
+
+        return round(brightness)
+
+    @property
+    def color_temp(self) -> int | None:
+        """Return the color_temp of the light."""
+        if not self._color_temp:
+            return None
+
+        temperature = self._device.status.get(self._color_temp.dpcode)
+        if temperature is None:
+            return None
+
+        return round(
+            self._color_temp.remap_value_to(
+                temperature, self.min_mireds, self.max_mireds, reverse=True
+            )
+        )
 
     @property
     def hs_color(self) -> tuple[float, float] | None:
@@ -1126,21 +949,21 @@
             s = float(int(status_data[4:8], 16))
             v = float(int(status_data[8:], 16))
             return ColorData(
-                    type_data=self._color_data_type,
-                    h_value=h,
-                    s_value=s,
-                    v_value=v,
-                )   
+                type_data=self._color_data_type,
+                h_value=h,
+                s_value=s,
+                v_value=v,
+            )
         elif len(status_data) > 12:
             # Encoding for RGB devices from localtuya light component
             h = int(status_data[6:10], 16)
             s = int(status_data[10:12], 16)
             v = int(status_data[12:14], 16)
             return ColorData(
-                    type_data=self._color_data_type,
-                    h_value=h,
-                    s_value=s,
-                    v_value=v,
+                type_data=self._color_data_type,
+                h_value=h,
+                s_value=s,
+                v_value=v,
             )
 
         return None
@@ -1151,9 +974,9 @@
 
         if not (isinstance(status_data, str)):
             return False
->>>>>>> e0fd3ed5
 
         return len(status_data) > 12
+
 
 async def async_setup_entry(
     hass: HomeAssistant,
@@ -1168,20 +991,11 @@
     for desc in descs:
         entities.append(
             TuyaBLELight(
-<<<<<<< HEAD
                 hass,
                 data.coordinator,
                 data.device,
                 data.product,
                 desc,
             )
-=======
-                    hass,
-                    data.coordinator,
-                    data.device,
-                    data.product,
-                    desc,
-                )
->>>>>>> e0fd3ed5
         )
     async_add_entities(entities)