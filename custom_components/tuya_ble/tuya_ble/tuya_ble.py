--- conflicted
+++ resolved
@@ -396,12 +396,9 @@
         raw_uuid: bytes | None = None
         if self._advertisement_data:
             if self._advertisement_data.service_data:
-<<<<<<< HEAD
-                service_data = self._advertisement_data.service_data.get(SERVICE_UUID)
-=======
                 service_data = self._advertisement_data.service_data.get(
-                    SERVICE_UUID_TEMP)
->>>>>>> 240818a0
+                    SERVICE_UUID_TEMP
+                )
                 if service_data and len(service_data) > 1:
                     match service_data[0]:
                         case 0:
