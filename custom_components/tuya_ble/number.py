--- conflicted
+++ resolved
@@ -16,14 +16,10 @@
     CONCENTRATION_PARTS_PER_MILLION,
     PERCENTAGE,
     UnitOfTemperature,
-<<<<<<< HEAD
     UnitOfElectricCurrent,
     UnitOfElectricPotential,
     UnitOfTime,
-=======
-    UnitOfTime,
     UnitOfVolume,
->>>>>>> fd76e630
 )
 from homeassistant.core import HomeAssistant
 from homeassistant.helpers.entity import EntityCategory
@@ -40,14 +36,9 @@
     Callable[["TuyaBLENumber", TuyaBLEProductInfo], float | None] | None
 )
 
-<<<<<<< HEAD
 TuyaBLENumberIsAvailable = (
     Callable[["TuyaBLENumber", TuyaBLEProductInfo], bool] | None
 )
-=======
-
-TuyaBLENumberIsAvailable = Callable[["TuyaBLENumber", TuyaBLEProductInfo], bool] | None
->>>>>>> fd76e630
 
 TuyaBLENumberSetter = (
     Callable[["TuyaBLENumber", TuyaBLEProductInfo, float], None] | None
@@ -55,12 +46,7 @@
 
 @dataclass
 class TuyaBLENumberMapping:
-<<<<<<< HEAD
     """A class that holds the mapping for a Tuya BLE number."""
-=======
-    """Model a DP, description and default values"""
-
->>>>>>> fd76e630
     dp_id: int
     description: NumberEntityDescription
     force_add: bool = True
@@ -75,11 +61,7 @@
     self: TuyaBLENumber,
     product: TuyaBLEProductInfo,
 ) -> bool:
-<<<<<<< HEAD
     """Return true if the fingerbot is in program mode."""
-=======
-    """Returns if in program mode or not"""
->>>>>>> fd76e630
     result: bool = True
     if product.fingerbot:
         datapoint = self._device.datapoints[product.fingerbot.mode]
@@ -115,11 +97,7 @@
     self: TuyaBLENumber,
     product: TuyaBLEProductInfo,
 ) -> bool:
-<<<<<<< HEAD
     """Return true if the fingerbot's repeat count is available."""
-=======
-    """Determine if a repeat count is available"""
->>>>>>> fd76e630
     result: bool = True
     if product.fingerbot and product.fingerbot.program:
         datapoint = self._device.datapoints[product.fingerbot.mode]
@@ -225,12 +203,7 @@
 
 @dataclass
 class TuyaBLECategoryNumberMapping:
-<<<<<<< HEAD
     """A class that holds the number mapping for a category."""
-=======
-    """Models a dict of products and their mappings"""
-
->>>>>>> fd76e630
     products: dict[str, list[TuyaBLENumberMapping]] | None = None
     mapping: list[TuyaBLENumberMapping] | None = None
 
@@ -268,7 +241,9 @@
     ),
     "dcb": TuyaBLECategoryNumberMapping(
         products={
-            "ajrhf1aj": [ # PARKSIDE Smart battery 8Ah
+            **dict.fromkeys(
+                ["ajrhf1aj", "z5ztlw3k"], # PARKSIDE Smart battery
+            ): [
                 TuyaBLENumberMapping(
                     dp_id=116,
                     description=NumberEntityDescription(
@@ -359,31 +334,6 @@
                     "blliqpsj",
                     "ndvkgsrm",
                     "yiihr7zh",
-<<<<<<< HEAD
-                    "neq16kgd"
-                ], # Fingerbot Plus
-            ): [
-                TuyaBLENumberMapping(
-                    dp_id=9,
-                    description=TuyaBLEDownPositionDescription(),
-                    is_available=is_fingerbot_not_in_program_mode,
-                ),
-                TuyaBLEHoldTimeMapping(dp_id=10),
-                TuyaBLENumberMapping(
-                    dp_id=15,
-                    description=TuyaBLEUpPositionDescription(),
-                    is_available=is_fingerbot_not_in_program_mode,
-                ),
-                TuyaBLENumberMapping(
-                    dp_id=121,
-                    description=NumberEntityDescription(
-                        key="program_repeats_count",
-                        icon="mdi:repeat",
-                        native_max_value=0xFFFE,
-                        native_min_value=1,
-                        native_step=1,
-                        entity_category=EntityCategory.CONFIG,
-=======
                     "neq16kgd",
                     "6jcvqwh0",
                     "riecov42",
@@ -414,7 +364,6 @@
                         is_available=is_fingerbot_repeat_count_available,
                         getter=get_fingerbot_program_repeat_count,
                         setter=set_fingerbot_program_repeat_count,
->>>>>>> fd76e630
                     ),
                     is_available=is_fingerbot_repeat_count_available,
                     getter=get_fingerbot_program_repeat_count,
@@ -523,20 +472,6 @@
                 [
                     "drlajpqc",
                     "nhj2j7su",
-<<<<<<< HEAD
-                ], # Thermostatic Radiator Valve
-            ): [
-                TuyaBLENumberMapping(
-                    dp_id=27,
-                    description=NumberEntityDescription(
-                        key="temperature_calibration",
-                        icon="mdi:thermometer-lines",
-                        native_max_value=6,
-                        native_min_value=-6,
-                        native_unit_of_measurement=UnitOfTemperature.CELSIUS,
-                        native_step=1,
-                        entity_category=EntityCategory.CONFIG,
-=======
                     "zmachryv",
                 ],  # Thermostatic Radiator Valve
                 [
@@ -551,7 +486,6 @@
                             native_step=1,
                             entity_category=EntityCategory.CONFIG,
                         ),
->>>>>>> fd76e630
                     ),
                 ),
             ],
@@ -577,11 +511,7 @@
     ),
     "znhsb": TuyaBLECategoryNumberMapping(
         products={
-<<<<<<< HEAD
             "cdlandip": [ # Smart water bottle
-=======
-            "cdlandip": [  # Smart water bottle
->>>>>>> fd76e630
                 TuyaBLENumberMapping(
                     dp_id=103,
                     description=NumberEntityDescription(
@@ -599,11 +529,7 @@
     ),
     "ggq": TuyaBLECategoryNumberMapping(
         products={
-<<<<<<< HEAD
             "6pahkcau": [ # Irrigation computer
-=======
-            "6pahkcau": [  # Irrigation computer PARKSIDE PPB A1
->>>>>>> fd76e630
                 TuyaBLENumberMapping(
                     dp_id=5,
                     description=NumberEntityDescription(
@@ -616,11 +542,7 @@
                     ),
                 ),
             ],
-<<<<<<< HEAD
-            "hfgdqhho": [ # Irrigation computer - SGW02
-=======
-            "hfgdqhho": [  # Irrigation computer - SGW02, SGW08
->>>>>>> fd76e630
+            "hfgdqhho": [ # Irrigation computer - SGW02, SGW08
                 TuyaBLENumberMapping(
                     dp_id=106,
                     description=NumberEntityDescription(
@@ -769,13 +691,7 @@
                 return product_mapping
         if category.mapping:
             return category.mapping
-<<<<<<< HEAD
     return []
-=======
-
-    return []
-
->>>>>>> fd76e630
 
 class TuyaBLENumber(TuyaBLEEntity, NumberEntity):
     """Representation of a Tuya BLE Number."""
