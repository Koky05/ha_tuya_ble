# Home Assistant support for Tuya BLE devices

## Overview

This integration supports Tuya devices connected via BLE and adds bs3ubslo for my local install. Forked from @kancelott

_Inspired by code of [@redphx](https://github.com/redphx/poc-tuya-ble-fingerbot) & forked from https://github.com/PlusPlus-ua/ha_tuya_ble_ 

## Installation

Place the `custom_components` folder in your configuration directory (or add its contents to an existing `custom_components` folder). Alternatively install via [HACS](https://hacs.xyz/).

[![Open your Home Assistant instance and open a repository inside the Home Assistant Community Store.](https://my.home-assistant.io/badges/hacs_repository.svg)](https://my.home-assistant.io/redirect/hacs_repository/?owner=ha-tuya-ble&repository=ha_tuya_ble&category=integration)

## Usage

After adding to Home Assistant integration should discover all supported Bluetooth devices, or you can add discoverable devices manually.

The integration works locally, but connection to Tuya BLE device requires device ID and encryption key from Tuya IOT cloud. It could be obtained using the same credentials as in the previous official Tuya integration. To obtain the credentials, please refer to official Tuya integration [documentation](https://web.archive.org/web/20231228044831/https://www.home-assistant.io/integrations/tuya/) [[1]](https://github.com/home-assistant/home-assistant.io/blob/a4e6d4819f1db584cc66ba2082508d3978f83f7e/source/_integrations/tuya.markdown)

## Supported devices list

* Fingerbots (category_id 'szjqr')
  + Fingerbot (product_ids 'ltak7e1p', 'y6kttvd6', 'yrnk7mnn', 'nvr2rocq', 'bnt7wajf', 'rvdceqjh', '5xhbk964'), original device, first in category, powered by CR2 battery.
  + Adaprox Fingerbot (product_id 'y6kttvd6'), built-in battery with USB type C charging.
  + Fingerbot Plus (product_ids 'blliqpsj', 'ndvkgsrm', 'yiihr7zh', 'neq16kgd', 'mknd4lci', 'riecov42', 'bs3ubslo'), almost same as original, has sensor button for manual control.
  + CubeTouch 1s (product_id '3yqdo5yt'), built-in battery with USB type C charging.
  + CubeTouch II (product_id 'xhf790if'), built-in battery with USB type C charging.

  All features available in Home Assistant, programming (series of actions) is implemented for Fingerbot Plus.
  For programming exposed entities 'Program' (switch), 'Repeat forever', 'Repeats count', 'Idle position' and 'Program' (text). Format of program text is: 'position\[/time\];...' where position is in percents, optional time is in seconds (zero if missing).

* Temperature and humidity sensors (category_id 'wsdcg')
  + Soil moisture sensor (product_id 'ojzlzzsw').

* CO2 sensors (category_id 'co2bj')
  + CO2 Detector (product_id '59s19z5m').

* Smart Locks (category_id 'ms', 'jtmspro')
  + Smart Lock (product_id 'ludzroix', 'isk2p555').
  + Raybuke K7 Pro+ (product_id 'xicdxood'), supports ble unlock and other small features.

* Climate (category_id 'wk')
  + Thermostatic Radiator Valve (product_ids 'drlajpqc', 'nhj2j7su').

* Smart water bottle (category_id 'znhsb')
  + Smart water bottle (product_id 'cdlandip')

* Irrigation computer (category_id 'ggq')
  + Irrigation computer (product_id '6pahkcau')
  + 2-outlet irrigation computer (product_ids 'hfgdqhho', 'fnlw6npo', 'qycalacn', 'jjqi2syk')
    - also known as: SGW02, SGW08, MOES BWV-YC02-EU-GY, Kogan SmarterHome KASMWATMRDA / KASMWTV2LVA

<<<<<<< HEAD
* Water valve controller (category_id 'sfkzq')
  + Water valve controller (product_id 'nxquc5lb')

* Lights
  + Most BLE light products should be supported as the Light class tries to get device description from the cloud when there are added but only Strip Lights (category_id 'dd') Magiacous RGB light bar (product_id 'nvfrtxlq') has has been tested
    
    *Note that some light products are using Bluetooth Mesh protocols and not BLE and so aren't compatible with this integration. That's probably the case if your product isn't at least found (even if non-working) by this integration*

* Water valve (category_id 'sfkzq')
  + Water valve (product_id 'nxquc5lb')
=======
* Covers (category_id 'cl')
  + Moes Roller Blind Motor (product_id '4pbr8eig')
>>>>>>> 04f444a2

## Note that the original hasn't been updated in a long time, still, Support original developer @PlusPlus-ua:

I am working on this integration in Ukraine. Our country was subjected to brutal aggression by Russia. The war still continues. The capital of Ukraine - Kyiv, where I live, and many other cities and villages are constantly under threat of rocket attacks. Our air defense forces are doing wonders, but they also need support. So if you want to help the development of this integration, donate some money and I will spend it to support our air defense.
<br><br>
<p align="center">
  <a href="https://www.buymeacoffee.com/3PaK6lXr4l"><img src="https://www.buymeacoffee.com/assets/img/custom_images/orange_img.png" alt="Buy me an air defense"></a>
</p><|MERGE_RESOLUTION|>--- conflicted
+++ resolved
@@ -51,7 +51,9 @@
   + 2-outlet irrigation computer (product_ids 'hfgdqhho', 'fnlw6npo', 'qycalacn', 'jjqi2syk')
     - also known as: SGW02, SGW08, MOES BWV-YC02-EU-GY, Kogan SmarterHome KASMWATMRDA / KASMWTV2LVA
 
-<<<<<<< HEAD
+* Covers (category_id 'cl')
+  + Moes Roller Blind Motor (product_id '4pbr8eig')
+
 * Water valve controller (category_id 'sfkzq')
   + Water valve controller (product_id 'nxquc5lb')
 
@@ -62,10 +64,6 @@
 
 * Water valve (category_id 'sfkzq')
   + Water valve (product_id 'nxquc5lb')
-=======
-* Covers (category_id 'cl')
-  + Moes Roller Blind Motor (product_id '4pbr8eig')
->>>>>>> 04f444a2
 
 ## Note that the original hasn't been updated in a long time, still, Support original developer @PlusPlus-ua:
 
